import datetime

import pytz

from bugwarrior.services.github import GithubService

from .base import ServiceTest


class TestGithubIssue(ServiceTest):
    SERVICE_CONFIG = {
        'github.login': 'arbitrary_login',
        'github.password': 'arbitrary_password',
        'github.username': 'arbitrary_username',
    }
    arbitrary_created = (
        datetime.datetime.utcnow() - datetime.timedelta(hours=1)
    ).replace(tzinfo=pytz.UTC)
    arbitrary_updated = datetime.datetime.utcnow().replace(tzinfo=pytz.UTC)
    arbitrary_issue = {
        'title': 'Hallo',
        'html_url': 'http://whanot.com/',
        'number': 10,
        'body': 'Something',
        'milestone': {'id': 'alpha'},
        'created_at': arbitrary_created.isoformat(),
        'updated_at': arbitrary_updated.isoformat(),
    }
    arbitrary_extra = {
        'project': 'one',
        'type': 'issue',
        'annotations': [],
    }

    def setUp(self):
        self.service = self.get_mock_service(GithubService)

<<<<<<< HEAD
    def test_to_taskwarrior(self):
        arbitrary_created = (
            datetime.datetime.utcnow() - datetime.timedelta(hours=1)
        ).replace(tzinfo=pytz.UTC)
        arbitrary_updated = datetime.datetime.utcnow().replace(tzinfo=pytz.UTC)
        arbitrary_issue = {
            'title': 'Hallo',
            'html_url': 'http://whanot.com/',
            'number': 10,
            'body': 'Something',
            'milestone': {'id': 'alpha'},
            'labels': [
                {'name': 'bugfix'},
            ],
            'created_at': arbitrary_created.isoformat(),
            'updated_at': arbitrary_updated.isoformat(),
            'repo': 'ralphbean/bugwarrior',
        }
        arbitrary_extra = {
            'project': 'one',
            'type': 'issue',
            'annotations': [],
        }

        self.service.import_labels_as_tags = True
=======
    def test_normalize_label_to_tag(self):
        issue = self.service.get_issue_for_record(
            self.arbitrary_issue,
            self.arbitrary_extra
        )
        self.assertEqual(issue._normalize_label_to_tag('needs work'),
                         'needs_work')

    def test_to_taskwarrior(self):
>>>>>>> 177d69be
        issue = self.service.get_issue_for_record(
            self.arbitrary_issue,
            self.arbitrary_extra
        )

        expected_output = {
            'project': self.arbitrary_extra['project'],
            'priority': self.service.default_priority,
            'annotations': [],
            'tags': ['bugfix'],

<<<<<<< HEAD
            issue.URL: arbitrary_issue['html_url'],
            issue.REPO: arbitrary_issue['repo'],
            issue.TYPE: arbitrary_extra['type'],
            issue.TITLE: arbitrary_issue['title'],
            issue.NUMBER: arbitrary_issue['number'],
            issue.UPDATED_AT: arbitrary_updated,
            issue.CREATED_AT: arbitrary_created,
            issue.BODY: arbitrary_issue['body'],
            issue.MILESTONE: arbitrary_issue['milestone']['id'],
=======
            issue.URL: self.arbitrary_issue['html_url'],
            issue.TYPE: self.arbitrary_extra['type'],
            issue.TITLE: self.arbitrary_issue['title'],
            issue.NUMBER: self.arbitrary_issue['number'],
            issue.UPDATED_AT: self.arbitrary_updated,
            issue.CREATED_AT: self.arbitrary_created,
            issue.BODY: self.arbitrary_issue['body'],
            issue.MILESTONE: self.arbitrary_issue['milestone']['id'],
>>>>>>> 177d69be
        }
        actual_output = issue.to_taskwarrior()

        self.assertEqual(actual_output, expected_output)<|MERGE_RESOLUTION|>--- conflicted
+++ resolved
@@ -8,6 +8,7 @@
 
 
 class TestGithubIssue(ServiceTest):
+    maxDiff = None
     SERVICE_CONFIG = {
         'github.login': 'arbitrary_login',
         'github.password': 'arbitrary_password',
@@ -25,6 +26,7 @@
         'milestone': {'id': 'alpha'},
         'created_at': arbitrary_created.isoformat(),
         'updated_at': arbitrary_updated.isoformat(),
+        'repo': 'ralphbean/bugwarrior',
     }
     arbitrary_extra = {
         'project': 'one',
@@ -35,33 +37,6 @@
     def setUp(self):
         self.service = self.get_mock_service(GithubService)
 
-<<<<<<< HEAD
-    def test_to_taskwarrior(self):
-        arbitrary_created = (
-            datetime.datetime.utcnow() - datetime.timedelta(hours=1)
-        ).replace(tzinfo=pytz.UTC)
-        arbitrary_updated = datetime.datetime.utcnow().replace(tzinfo=pytz.UTC)
-        arbitrary_issue = {
-            'title': 'Hallo',
-            'html_url': 'http://whanot.com/',
-            'number': 10,
-            'body': 'Something',
-            'milestone': {'id': 'alpha'},
-            'labels': [
-                {'name': 'bugfix'},
-            ],
-            'created_at': arbitrary_created.isoformat(),
-            'updated_at': arbitrary_updated.isoformat(),
-            'repo': 'ralphbean/bugwarrior',
-        }
-        arbitrary_extra = {
-            'project': 'one',
-            'type': 'issue',
-            'annotations': [],
-        }
-
-        self.service.import_labels_as_tags = True
-=======
     def test_normalize_label_to_tag(self):
         issue = self.service.get_issue_for_record(
             self.arbitrary_issue,
@@ -71,7 +46,6 @@
                          'needs_work')
 
     def test_to_taskwarrior(self):
->>>>>>> 177d69be
         issue = self.service.get_issue_for_record(
             self.arbitrary_issue,
             self.arbitrary_extra
@@ -82,19 +56,8 @@
             'priority': self.service.default_priority,
             'annotations': [],
             'tags': ['bugfix'],
-
-<<<<<<< HEAD
-            issue.URL: arbitrary_issue['html_url'],
-            issue.REPO: arbitrary_issue['repo'],
-            issue.TYPE: arbitrary_extra['type'],
-            issue.TITLE: arbitrary_issue['title'],
-            issue.NUMBER: arbitrary_issue['number'],
-            issue.UPDATED_AT: arbitrary_updated,
-            issue.CREATED_AT: arbitrary_created,
-            issue.BODY: arbitrary_issue['body'],
-            issue.MILESTONE: arbitrary_issue['milestone']['id'],
-=======
             issue.URL: self.arbitrary_issue['html_url'],
+            issue.REPO: self.arbitrary_issue['repo'],
             issue.TYPE: self.arbitrary_extra['type'],
             issue.TITLE: self.arbitrary_issue['title'],
             issue.NUMBER: self.arbitrary_issue['number'],
@@ -102,7 +65,6 @@
             issue.CREATED_AT: self.arbitrary_created,
             issue.BODY: self.arbitrary_issue['body'],
             issue.MILESTONE: self.arbitrary_issue['milestone']['id'],
->>>>>>> 177d69be
         }
         actual_output = issue.to_taskwarrior()
 
