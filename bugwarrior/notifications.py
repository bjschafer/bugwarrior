from future import standard_library
standard_library.install_aliases()
import datetime
import os
import urllib.request, urllib.parse, urllib.error
import warnings

from bugwarrior.config import asbool


cache_dir = os.path.expanduser(os.getenv('XDG_CACHE_HOME', "~/.cache") + "/bugwarrior")
logo_path = cache_dir + "/logo.png"
logo_url = "https://upload.wikimedia.org/wikipedia/" + \
    "en/5/59/Taskwarrior_logo.png"


def _cache_logo():
    if os.path.exists(logo_path):
        return

    if not os.path.isdir(cache_dir):
        os.makedirs(cache_dir)

    urllib.request.urlretrieve(logo_url, logo_path)


def _get_metadata(issue):
    due = ''
    tags = ''
    priority = ''
    metadata = ''
    project = ''
    if 'project' in issue:
        project = "Project: " + issue['project']
    # if 'due' in issue:
    #     due = "Due: " + datetime.datetime.fromtimestamp(
    #         int(issue['due'])).strftime('%Y-%m-%d')
    if 'tags' in issue:
        tags = "Tags: " + ', '.join(issue['tags'])
    if 'priority' in issue:
        priority = "Priority: " + issue['priority']
    if project != '':
        metadata += "\n" + project
    if priority != '':
        metadata += "\n" + priority
    if due != '':
        metadata += "\n" + due
    if tags != '':
        metadata += "\n" + tags
    return metadata


def send_notification(issue, op, conf):
    notify_backend = conf.get('notifications', 'backend')

    if notify_backend == 'pynotify':
        warnings.warn("pynotify is deprecated.  Use backend=gobject.  "
                      "See https://github.com/ralphbean/bugwarrior/issues/336")
        notify_backend = 'gobject'

    # Notifications for growlnotify on Mac OS X
    if notify_backend == 'growlnotify':
        import gntp.notifier
        growl = gntp.notifier.GrowlNotifier(
            applicationName="Bugwarrior",
            notifications=["New Updates", "New Messages"],
            defaultNotifications=["New Messages"],
        )
        growl.register()
        if op == 'bw_finished':
            growl.notify(
                noteType="New Messages",
                title="Bugwarrior",
                description="Finished querying for new issues.\n%s" %
                issue['description'],
                sticky=asbool(conf.get(
                    'notifications', 'finished_querying_sticky', 'True')),
                icon="https://upload.wikimedia.org/wikipedia/"
                "en/5/59/Taskwarrior_logo.png",
                priority=1,
            )
            return
        message = "%s task: %s" % (op, issue['description'])
        metadata = _get_metadata(issue)
        if metadata is not None:
            message += metadata
        growl.notify(
            noteType="New Messages",
            title="Bugwarrior",
            description=message,
            sticky=asbool(conf.get(
                'notifications', 'task_crud_sticky', 'True')),
            icon="https://upload.wikimedia.org/wikipedia/"
            "en/5/59/Taskwarrior_logo.png",
            priority=1,
        )
        return
    elif notify_backend == 'gobject':
        _cache_logo()

        import gi
        gi.require_version('Notify', '0.7')
        from gi.repository import Notify
        Notify.init("bugwarrior")

        if op == 'bw finished':
            message = "Finished querying for new issues.\n%s" %\
                issue['description']
        else:
<<<<<<< HEAD
            message = "%s task: %s" % (op, issue['description'])
=======
            message = "%s task: %s" % (
                op.encode("utf-8"), issue['description'].encode("utf-8"))
>>>>>>> 750897fa
            metadata = _get_metadata(issue)
            if metadata is not None:
                message += metadata

        Notify.Notification.new("Bugwarrior", message, logo_path).show()<|MERGE_RESOLUTION|>--- conflicted
+++ resolved
@@ -107,12 +107,8 @@
             message = "Finished querying for new issues.\n%s" %\
                 issue['description']
         else:
-<<<<<<< HEAD
-            message = "%s task: %s" % (op, issue['description'])
-=======
             message = "%s task: %s" % (
                 op.encode("utf-8"), issue['description'].encode("utf-8"))
->>>>>>> 750897fa
             metadata = _get_metadata(issue)
             if metadata is not None:
                 message += metadata
